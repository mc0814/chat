// Package media defines an interface which must be implemented by media upload/download handlers.
package media

import (
	"io"
	"net/http"
	"net/url"
	"path"
	"regexp"
	"strings"

	"github.com/tinode/chat/server/store/types"
)

// ReadSeekCloser must be implemented by the media being downloaded.
type ReadSeekCloser interface {
	io.Reader
	io.Seeker
	io.Closer
}

// Handler is an interface which must be implemented by media handlers (uploaders-downloaders).
type Handler interface {
	// Init initializes the media upload handler.
	Init(jsconf string) error

	// Headers checks if the handler wants to provide additional HTTP headers for the request.
	// It could be CORS headers, redirect to serve files from another URL, cache-control headers.
	// It returns headers as a map, HTTP status code to stop processing or 0 to continue, error.
	Headers(method string, url *url.URL, headers http.Header, serve bool) (http.Header, int, error)

	// Upload processes request for file upload. Returns file URL, file size, error.
	Upload(fdef *types.FileDef, file io.Reader) (string, int64, error)

	// Download processes request for file download.
	Download(url string) (*types.FileDef, ReadSeekCloser, error)

	// Delete deletes file from storage.
	Delete(locations []string) error

	// GetIdFromUrl extracts file ID from download URL.
	GetIdFromUrl(url string) types.Uid
}

var fileNamePattern = regexp.MustCompile(`^[-_A-Za-z0-9]+`)

// GetIdFromUrl is a helper method for extracting file ID from a URL.
func GetIdFromUrl(url, serveUrl string) types.Uid {
	dir, fname := path.Split(path.Clean(url))

	if dir != "" && dir != serveUrl {
		return types.ZeroUid
	}

	return types.ParseUid(fileNamePattern.FindString(fname))
}

// matchCORSOrigin compares origin from the HTTP request to a list of allowed origins.
func matchCORSOrigin(allowed []string, origin string) string {
	if origin == "" {
		// Request has no Origin header.
		return ""
	}

	if len(allowed) == 0 {
		// Not configured
		return ""
	}

	if allowed[0] == "*" {
		return "*"
	}

	origin = strings.ToLower(origin)
	for _, val := range allowed {
		if strings.ToLower(val) == origin {
			return origin
		}
	}

	return ""
}

// allowMethods must be in UPPERCASE.
func matchCORSMethod(allowMethods []string, method string) bool {
	if method == "" {
		// Request has no Method header.
		return false
	}

	method = strings.ToUpper(method)
	for _, mm := range allowMethods {
		if mm == method {
			return true
		}
	}

	return false
}

<<<<<<< HEAD
// CORSHandler is the default preflight OPTIONS processor for use by media handlers.
func CORSHandler(req http.Header, allowedOrigins []string, serve bool) (http.Header, int) {
	var allowMethods []string
	if serve {
		allowMethods = []string{http.MethodGet, http.MethodHead, http.MethodOptions}
	} else {
		allowMethods = []string{http.MethodPost, http.MethodPut, http.MethodHead, http.MethodOptions}
	}

	headers := http.Header{
=======
// CORSHandler is the default CORS processor for use by media handlers. It adds CORS headers to
// preflight OPTIONS requests, Vary & Access-Control-Allow-Origin headers to all responses.
func CORSHandler(req *http.Request, allowedOrigins []string, serve bool) (http.Header, int) {
	headers := map[string][]string{
>>>>>>> 6627fd8e
		// Always add Vary because of possible intermediate caches.
		"Vary": {"Origin", "Access-Control-Request-Method, Access-Control-Request-Headers"},
	}

<<<<<<< HEAD
	if !matchCORSMethod(allowMethods, req.Get("Access-Control-Request-Method")) {
		// CORS policy does not allow this method.
		return headers, http.StatusNoContent
	}

	allowedOrigin := matchCORSOrigin(allowedOrigins, req.Get("Origin"))
	if allowedOrigin == "" {
		// CORS policy does not match the origin.
=======
	origin := req.Header.Get("Origin")

	allowedOrigin := matchCORSOrigin(allowedOrigins, origin)
	requestMethod := req.Header.Get("Access-Control-Request-Method")
	if req.Method == http.MethodOptions && requestMethod != "" {
		// Preflight request.

		if allowedOrigin == "" {
			return headers, http.StatusNoContent
		}

		var allowMethods []string
		if serve {
			allowMethods = []string{http.MethodGet, http.MethodHead, http.MethodOptions}
		} else {
			allowMethods = []string{http.MethodPost, http.MethodPut, http.MethodHead, http.MethodOptions}
		}

		if !matchCORSMethod(allowMethods, requestMethod) {
			// CORS policy does not allow this method.
			return headers, http.StatusNoContent
		}

		headers["Access-Control-Allow-Headers"] = []string{"*"}
		headers["Access-Control-Allow-Credentials"] = []string{"true"}
		headers["Access-Control-Allow-Methods"] = []string{strings.Join(allowMethods, ", ")}
		headers["Access-Control-Max-Age"] = []string{"86400"}
		headers["Access-Control-Allow-Origin"] = []string{allowedOrigin}

>>>>>>> 6627fd8e
		return headers, http.StatusNoContent
	}

	// Regular request, not a preflight.

	if allowedOrigin != "" {
		// Returning Origin from the actual request instead of '*', otherwise there could be an issue with Credentials.
		headers["Access-Control-Allow-Origin"] = []string{origin}
	}

	return headers, 0
}<|MERGE_RESOLUTION|>--- conflicted
+++ resolved
@@ -98,46 +98,22 @@
 	return false
 }
 
-<<<<<<< HEAD
-// CORSHandler is the default preflight OPTIONS processor for use by media handlers.
-func CORSHandler(req http.Header, allowedOrigins []string, serve bool) (http.Header, int) {
-	var allowMethods []string
-	if serve {
-		allowMethods = []string{http.MethodGet, http.MethodHead, http.MethodOptions}
-	} else {
-		allowMethods = []string{http.MethodPost, http.MethodPut, http.MethodHead, http.MethodOptions}
-	}
-
-	headers := http.Header{
-=======
 // CORSHandler is the default CORS processor for use by media handlers. It adds CORS headers to
 // preflight OPTIONS requests, Vary & Access-Control-Allow-Origin headers to all responses.
-func CORSHandler(req *http.Request, allowedOrigins []string, serve bool) (http.Header, int) {
-	headers := map[string][]string{
->>>>>>> 6627fd8e
+func CORSHandler(method string, reqHeader http.Header, allowedOrigins []string, serve bool) (http.Header, int) {
+	respHeader := map[string][]string{
 		// Always add Vary because of possible intermediate caches.
 		"Vary": {"Origin", "Access-Control-Request-Method, Access-Control-Request-Headers"},
 	}
 
-<<<<<<< HEAD
-	if !matchCORSMethod(allowMethods, req.Get("Access-Control-Request-Method")) {
-		// CORS policy does not allow this method.
-		return headers, http.StatusNoContent
-	}
-
-	allowedOrigin := matchCORSOrigin(allowedOrigins, req.Get("Origin"))
-	if allowedOrigin == "" {
-		// CORS policy does not match the origin.
-=======
-	origin := req.Header.Get("Origin")
+	origin := reqHeader.Get("Origin")
 
 	allowedOrigin := matchCORSOrigin(allowedOrigins, origin)
-	requestMethod := req.Header.Get("Access-Control-Request-Method")
-	if req.Method == http.MethodOptions && requestMethod != "" {
+	if acMethod := reqHeader.Get("Access-Control-Request-Method"); method == http.MethodOptions && acMethod != "" {
 		// Preflight request.
 
 		if allowedOrigin == "" {
-			return headers, http.StatusNoContent
+			return respHeader, http.StatusNoContent
 		}
 
 		var allowMethods []string
@@ -147,27 +123,26 @@
 			allowMethods = []string{http.MethodPost, http.MethodPut, http.MethodHead, http.MethodOptions}
 		}
 
-		if !matchCORSMethod(allowMethods, requestMethod) {
+		if !matchCORSMethod(allowMethods, acMethod) {
 			// CORS policy does not allow this method.
-			return headers, http.StatusNoContent
+			return respHeader, http.StatusNoContent
 		}
 
-		headers["Access-Control-Allow-Headers"] = []string{"*"}
-		headers["Access-Control-Allow-Credentials"] = []string{"true"}
-		headers["Access-Control-Allow-Methods"] = []string{strings.Join(allowMethods, ", ")}
-		headers["Access-Control-Max-Age"] = []string{"86400"}
-		headers["Access-Control-Allow-Origin"] = []string{allowedOrigin}
+		respHeader["Access-Control-Allow-Headers"] = []string{"*"}
+		respHeader["Access-Control-Allow-Credentials"] = []string{"true"}
+		respHeader["Access-Control-Allow-Methods"] = []string{strings.Join(allowMethods, ", ")}
+		respHeader["Access-Control-Max-Age"] = []string{"86400"}
+		respHeader["Access-Control-Allow-Origin"] = []string{allowedOrigin}
 
->>>>>>> 6627fd8e
-		return headers, http.StatusNoContent
+		return respHeader, http.StatusNoContent
 	}
 
 	// Regular request, not a preflight.
 
 	if allowedOrigin != "" {
 		// Returning Origin from the actual request instead of '*', otherwise there could be an issue with Credentials.
-		headers["Access-Control-Allow-Origin"] = []string{origin}
+		respHeader["Access-Control-Allow-Origin"] = []string{origin}
 	}
 
-	return headers, 0
+	return respHeader, 0
 }