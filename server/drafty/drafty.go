--- conflicted
+++ resolved
@@ -427,11 +427,7 @@
 
 	switch tmp := content.(type) {
 	case string:
-<<<<<<< HEAD
-		drafty = &document{txt: []rune(tmp)}
-=======
 		drafty = &document{gc: prepareGraphemes(tmp)}
->>>>>>> 6627fd8e
 	case map[string]any:
 		drafty = &document{}
 		correct := 0
