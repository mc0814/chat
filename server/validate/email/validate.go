--- conflicted
+++ resolved
@@ -311,11 +311,7 @@
 }
 
 // ResetSecret sends a message with instructions for resetting an authentication secret.
-<<<<<<< HEAD
-func (v *validator) ResetSecret(email, scheme, lang string, tmpToken []byte, params map[string]any) error {
-=======
-func (v *validator) ResetSecret(email, scheme, lang string, code []byte, params map[string]interface{}) error {
->>>>>>> 505d14ac
+func (v *validator) ResetSecret(email, scheme, lang string, code []byte, params map[string]any) error {
 	// Normalize email to make sure Unicode case collisions don't lead to security problems.
 	email = strings.ToLower(email)
 
